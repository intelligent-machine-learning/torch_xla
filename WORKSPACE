--- conflicted
+++ resolved
@@ -38,7 +38,6 @@
 # b) get the sha256 hash of the commit by running:
 #    curl -L https://github.com/openxla/xla/archive/<git hash>.tar.gz | sha256sum
 #    and update the sha256 with the result.
-<<<<<<< HEAD
 # http_archive(
 #     name = "xla",
 #     patch_args = [
@@ -58,31 +57,6 @@
 #         "https://github.com/intelligent-machine-learning/xla/archive/28a958a554f584ae3120ca0efc6df7468d382568.tar.gz",
 #     ],
 # )
-=======
-http_archive(
-    name = "xla",
-    patch_args = [
-        "-l",
-        "-p1",
-    ],
-    patch_tool = "patch",
-    patches = [
-        "//openxla_patches:cache_urls.diff",
-        "//openxla_patches:constexpr_return.diff",
-        "//openxla_patches:cpu_compile_options.diff",
-        "//openxla_patches:gpu_compile_options.diff",
-        "//openxla_patches:gpu_race_condition.diff",
-        "//openxla_patches:f16_abi_clang.diff",
-        "//openxla_patches:quant_dequant_converter.diff",
-        "//openxla_patches:stablehlo_quant_seralization.diff",
-        "//openxla_patches:cuda_driver.diff",
-    ],
-    strip_prefix = "xla-58e6b428e22e40c4100a7b66790fbe86dc9d7845",
-    urls = [
-        "https://github.com/openxla/xla/archive/58e6b428e22e40c4100a7b66790fbe86dc9d7845.tar.gz",
-    ],
-)
->>>>>>> 4bf8d448
 
 # For development, one often wants to make changes to the OpenXLA repository as well
 # as the PyTorch/XLA repository. You can override the pinned repository above with a
